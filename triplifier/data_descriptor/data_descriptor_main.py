--- conflicted
+++ resolved
@@ -790,47 +790,6 @@
     annotation_data = {}
     unannotated_variables = []
 
-<<<<<<< HEAD
-    # Check if we have multiple databases or single database
-    if session_cache.databases:
-        for database in session_cache.databases:
-            annotation_data[database] = {}
-
-            # Get variables for this database from the semantic map
-            for var_name, var_data in variable_info.items():
-                # Create a copy of the variable data
-                var_copy = dict(var_data)
-
-                # Validate required fields
-                if not var_copy.get('predicate'):
-                    logger.warning(f"Variable {var_name} missing predicate")
-                    continue
-
-                if not var_copy.get('class'):
-                    logger.warning(f"Variable {var_name} missing class")
-                    continue
-
-                # Check if this variable has been mapped to this database
-                if var_copy.get('local_definition'):
-                    annotation_data[database][var_name] = var_copy
-                elif not var_copy.get('local_definition'):
-                    # Check if this variable name matches any in our descriptive info
-                    if database in session_cache.descriptive_info:
-                        for local_var in session_cache.descriptive_info[database]:
-                            # Match by variable name (case-insensitive)
-                            if (local_var.lower() == var_name.lower() or
-                                    local_var.lower().replace('_', '') == var_name.lower().replace('_', '')):
-                                var_copy['local_definition'] = local_var
-                                annotation_data[database][var_name] = var_copy
-                                break
-
-                    # If still no local definition, add to unannotated
-                    if not var_copy.get('local_definition'):
-                        unannotated_variables.append(f"{database}.{var_name}")
-    else:
-        # Single database case
-        database = session_cache.global_semantic_map.get('database_name', 'default')
-=======
     for database in session_cache.databases:
         # Get the local semantic map for this specific database
         local_semantic_map = formulate_local_semantic_map(database)
@@ -839,7 +798,6 @@
         if not variable_info:
             continue
             
->>>>>>> 8a2bc727
         annotation_data[database] = {}
 
         # Process variables from the local semantic map
